--- conflicted
+++ resolved
@@ -609,20 +609,12 @@
 #
 
 class CreateAdmin(Form):
-<<<<<<< HEAD
-    username = TextField(
-=======
     username = StringField(
->>>>>>> 6b0e317e
         u'Username',
         render_kw={"placeholder": "Username"},
         validators=[DataRequired()]
     )
-<<<<<<< HEAD
-    email = TextField(
-=======
     email = StringField(
->>>>>>> 6b0e317e
         u'Email',
         render_kw={"placeholder": "Email"},
         validators=[DataRequired()]
